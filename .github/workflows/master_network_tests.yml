--- conflicted
+++ resolved
@@ -24,12 +24,6 @@
 
       - uses: conda-incubator/setup-miniconda@v2.1.1
         with:
-<<<<<<< HEAD
-          miniconda-version: 'latest'
-          python-version: 3.8
-          activate-environment: test
-          environment-file: .github/test_conda_env.yml
-=======
           miniforge-variant: Mambaforge
           miniforge-version: latest
           activate-environment: test3.9
@@ -48,7 +42,6 @@
       - name: Update environment
         run: mamba env update -n test3.9 -f .github/test_conda_env-3.9.yml
         if: steps.cache.outputs.cache-hit != 'true'
->>>>>>> dab888c7
 
       - name: install obspy
         shell: bash -l {0}
