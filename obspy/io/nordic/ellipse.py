# -*- coding: utf-8 -*-
"""
Routines for error ellipses in seismological coordinates (N=0, W=90)

:copyright:
    The ObsPy Development Team (devs@obspy.org)
:license:
    GNU Lesser General Public License, Version 3
    (https://www.gnu.org/copyleft/lesser.html)

- Calculate an ellipse from the covariance matrix
- See if a point is inside or on an ellipse
- Calculate the angle subtended by an ellipse (for back-azimuth uncertainty)
- Plot an ellipse
"""
<<<<<<< HEAD
=======
from __future__ import (absolute_import, division, print_function,
                        unicode_literals)
from future.builtins import *  # NOQA @UnusedWildImport

from math import sin, cos, radians
>>>>>>> 0f79f558
import numpy as np
import copy
import io
import warnings


class Ellipse:
    def __init__(self, a, b, theta=0, center=(0, 0)):
        """Defines an ellipse

        The ellipse is assumed to be centered at zero with its semi-major axis
        axis aligned along the NORTH axis (geographic standard, not math
        standard!) unless orientation and/or center are set otherwise
        You can think of it as theta (geographic angle) = 90-phi (math angle)

        :param a: length of semi-major axis
        :type a: float
        :param b: length of semi-minor axis
        :type b: float
        :param theta: azimuth (degrees CW from 0=N (y positive))
        :type b: float
        :param center: x,y coordinates of ellipse center
        :type center: tuple of numeric
        :return: ellipse
        :rtype: :class: `~obspy.io.nordic.ellipse.Ellipse`
        """
        if a < b:
            warnings.warn('Semi-major smaller than semi-minor! Switching...')
        self.a = max(a, b)
        self.b = min(a, b)
        self.theta = theta
        self.x = center[0]
        self.y = center[1]
        self.rtol = 1e-5    # tolerance for __eq__ method

    @classmethod
    def from_origin_uncertainty(cls, uncert, center=(0, 0)):
        """Set Ellipse from obspy origin_uncertainty

        :param uncert: obspy origin_uncertainty
        :type uncert: :class: `~obspy.origin.origin_uncertainty`
        :param center: center position (x,y)
        :type center: 2-tuple of numeric
        :return: ellipse
        :rtype: :class: `~obspy.io.nordic.ellipse.Ellipse`
        """
        a = uncert.max_horizontal_uncertainty
        b = uncert.min_horizontal_uncertainty
        theta = uncert.azimuth_max_horizontal_uncertainty
        return cls(a, b, theta, center)

    @classmethod
    def from_cov(cls, cov, center=(0, 0)):
        """Set error ellipse using covariance matrix

        Sources:
            http://www.visiondummy.com/2014/04/
                   draw-error-ellipse-representing-covariance-matrix/
            https://blogs.sas.com/content/iml/2014/07/23/
                    prediction-ellipses-from-covariance.html

        :param cov: covariance matrix [[c_xx, c_xy], [c_xy, c_yy]]
        :type cov: 2-list of 2-lists
        :param center: center position (x,y)
        :type center: 2-tuple of numeric
        :return: ellipse
        :rtype: :class: `~obspy.io.nordic.ellipse.Ellipse`
        """
        cov = np.array(cov)
        if _almost_good_cov(cov):
            cov = _fix_cov(cov)
        evals, evecs = np.linalg.eig(cov)
        if np.any(evals < 0):
            cov_factor = cov[0][1]
            cov_base = cov/cov_factor
            warnings.warn("Can not make data ellipse because covariance "
                          "matrix is not positive definite: "
                          "{:g}x[{:.2f} {:g}][{:g} {:.2f}]. ".format(
                            cov_factor, cov_base[0][0], cov_base[0][1],
                            cov_base[1][0], cov_base[1][1]))
            # return cls(None, None, None, center)
            return None
        # Sort eigenvalues in decreasing order
        sort_indices = np.argsort(evals)[::-1]
        # Select semi-major and semi-minor axes
        a, b = np.sqrt(evals[sort_indices[0]]), np.sqrt(evals[sort_indices[1]])
        # Calculate angle of semi-major axis
        x_v1, y_v1 = evecs[:, sort_indices[0]]
        if y_v1 == 0.:
            theta = 90.
        else:
            theta = (np.degrees(np.arctan((x_v1) / (y_v1))) + 180) % 180
        return cls(a, b, theta, center)

    @classmethod
    def from_uncerts(cls, x_err, y_err, c_xy, center=(0, 0)):
        """Set error ellipse using Nordic epicenter uncertainties

        Call as e=Ellipse.from_uncerts(x_err,y_err,c_xy,center)

        :param x_err: x error (dist_units)
        :type x_err: float
        :param y_err: y error (dist_units)
        :type y_err: float
        :param c_xy:  x-y covariance (dist_units^2)
        :type c_xy: float
        :param center: center position (x,y)
        :type center: 2-tuple of numeric
        :return: ellipse
        :rtype: :class: `~obspy.io.nordic.ellipse.Ellipse`
        """
        cov = [[x_err**2, c_xy], [c_xy, y_err**2]]
        return cls.from_cov(cov, center)

    @classmethod
    def from_uncerts_baz(cls, x_err, y_err, c_xy, dist, baz,
                         viewpoint=(0, 0)):
        """Set error ellipse using uncertainties, distance and back-azimuth

        Inputs:
        :param x_err: x error (dist_units)
        :type x_err: float
        :param y_err: y error (dist_units)
        :type y_err: float
        :param c_xy:  x-y covariance (dist_units^2)
        :type c_xy: float
        :param dist:  distance of center from observer
        :type dist: float
        :param baz:   back-azimuth from observer (degrees)
        :type baz: float
        :param viewpoint: observer's position
        :type viewpoint: 2-tuple of floats
        :return: ellipse
        :rtype: :class: `~obspy.io.nordic.ellipse.Ellipse`
        """
        x = viewpoint[0] + dist * sin(radians(baz))
        y = viewpoint[1] + dist * cos(radians(baz))
        return cls.from_uncerts(x_err, y_err, c_xy, (x, y))

    def __repr__(self):
        """String describing the ellipse

        >>> str(Ellipse(20, 10))
        'Ellipse(20, 10, 0)'
        >>>str(Ellipse(20, 10, 45, (3,4)))
        'Ellipse(20, 10, 45, (3,4)>'
        """
        s = 'Ellipse({:.3g}, {:.3g}'.format(self.a, self.b)
        s += ', {:.3g}'.format(self.theta)
        if self.x != 0 or self.y != 0:
            s += ', ({:.3g},{:.3g})'.format(self.x, self.y)
        s += ')'
        return s

    def __eq__(self, other):
        """
        Returns true if two Ellipses are equal

        :param other: second Ellipse
        :type other:  :class: `~ellipsoid.Ellipse`
        :return: equal
        :rtype: bool
        """
        if not abs((self.a - other.a) / self.a) < self.rtol:
            return False
        if not abs((self.b - other.b) / self.b) < self.rtol:
            return False
        if not self.x == other.x:
            return False
        if not self.y == other.y:
            return False
        theta_diff = (self.theta - other.theta) % 180
        if not ((abs(theta_diff) < self.rtol)
                or (abs(theta_diff - 180) < self.rtol)):
            return False
        return True

    def to_cov(self):
        """Convert to covariance matrix notation

        Sources:
            https://stackoverflow.com/questions/41807958/
                    convert-position-confidence-ellipse-to-covariance-matrix

        :returns: covariance_matrix [[c_xx, c_xy], [c_xy, c_yy]],
                 center_position (x,y)
        :rtype: 2-tuple
        """
        sin_theta = sin(radians(self.theta))
        cos_theta = cos(radians(self.theta))
        # The following is BACKWARDs from math standard
        # but consistent with geographic notation
        c_yy = self.a**2 * cos_theta**2 + self.b**2 * sin_theta**2
        c_xx = self.a**2 * sin_theta**2 + self.b**2 * cos_theta**2
        c_xy = (self.a**2 - self.b**2) * sin_theta * cos_theta
        return [[c_xx, c_xy], [c_xy, c_yy]], (self.x, self.y)

    def to_uncerts(self):
        """Convert to Nordic uncertainty values

        Call as x_err, y_err, c_xy, center =myellipse.to_uncerts()

        :parm self: ellipse
        :type self: :class: `~obspy.io.nordic.ellipse.Ellipse`
        :returns: x_error (m), y_error (m),
                  x-y covariance (dist^2), center (x,y)
        :rtype: 4-tuple
        """
        cov, center = self.to_cov()
        assert cov[0][1] == cov[1][0]
        x_err = np.sqrt(cov[0][0])
        y_err = np.sqrt(cov[1][1])
        c_xy = cov[0][1]
        return x_err, y_err, c_xy, center

    def is_inside(self, pt):
        """ Is the given point inside the ellipse?

        :parm self: ellipse
        :type self: :class: `~obspy.io.nordic.ellipse.Ellipse`
        :param pt: coordinates of the point (x,y)
        :type pt: 2-tuple of floats
        :return: True or False
        :rtype: bool
        """
        pt1 = self._relative_viewpoint(pt)
        x1, y1 = pt1
        value = ((y1**2) / (self.a**2)) + ((x1**2) / (self.b**2))
        if value < 1:
            return True
        return False

    def is_on(self, pt):
        """ Is the given point on the ellipse?

        :parm self: ellipse
        :type self: :class: `~obspy.io.nordic.ellipse.Ellipse`
        :param pt: coordinates of the point (x,y)
        :type pt: 2-tuple of floats
        :return: True or False
        :rtype: bool
        """
        pt1 = self._relative_viewpoint(pt)
        x1, y1 = pt1
        value = ((y1**2) / (self.a**2)) + ((x1**2) / (self.b**2))
        if abs(value - 1) < 2 * np.finfo(float).eps:
            return True
        return False

    def _relative_viewpoint(self, pt):
        """ Coordinates of the viewpoint relative to a 'centered' ellipse

        A centered ellipse has its center at 0,0 and its semi-major axis
        along the y-axis

        :parm self: ellipse
        :type self: :class: `~obspy.io.nordic.ellipse.Ellipse`
        :param pt: original coordinates of the point (x,y)
        :type pt: 2-tuple of floats
        :return: new coordinates of the viewpoint
        :rtype: 2-tuple of floats
        """
        # Translate
        pt1 = (pt[0] - self.x, pt[1] - self.y)

        # Rotate
        r_rot = _rot_ccw(self.theta)
        rotated = np.dot(r_rot, pt1)
        return rotated

    def _absolute_viewpoint(self, pt):
        """ Coordinates of a point after 'uncentering' ellipse

        Assume that the ellipse was "centered" for calculations, now
        put the point back in its true position

        :parm self: ellipse
        :type self: :class: `~obspy.io.nordic.ellipse.Ellipse`
        :param pt: original coordinates of the point (x,y)
        :type pt: 2-tuple of floats
        :return: new coordinates of the viewpoint
        :rtype: 2-tuple of floats
        """
        # Unrotate
        r_rot = _rot_cw(self.theta)
        unrot = np.dot(r_rot, pt)
        # Untranslate
        pt1 = (unrot[0] + self.x, unrot[1] + self.y)
        return pt1

    def _get_tangents(self, pt=(0, 0)):
        """ Return tangent intersections for a point and the ellipse

        Equation is from http://www.nabla.hr/Z_MemoHU-029.htm
        P = (-a**2 * m/c, b**2 / c)

        :parm self: ellipse
        :type self: :class: `~obspy.io.nordic.ellipse.Ellipse`
        :param pt: coordinates of the point (x,y)
        :type pt: 2-tuple of floats
        :return: coordinates of both tangent intersections
        :rtype: 2-tuple of 2-tuples of floats
        """
        if self.is_inside(pt):
            print('No tangents, point is inside ellipse')
            return [], []
        elif self.is_on(pt):
            print('No tangents, point is on ellipse')
            return [], []

        # for calculations, assume ellipse is centered at zero and pointing S-N
        (x1, y1) = self._relative_viewpoint(pt)
        coeffs = [self.a**2 - y1**2, 2 * y1 * x1, self.b**2 - x1**2]
        if coeffs[0] == 0:
            coeffs[0] = (abs(coeffs[1]) + abs(coeffs[2])) / 1.e5
        ms = np.roots(coeffs)
        cs = -(y1 * ms) + x1
        # Determine the tangent intersect with ellipse
        # Rotated from equation because ellipse theta=0 is N-S
        t0 = (self.b**2 / cs[0], -self.a**2 * ms[0] / cs[0])
        t1 = (self.b**2 / cs[1], -self.a**2 * ms[1] / cs[1])

        # Rotate back to true coords
        t0 = self._absolute_viewpoint(t0)
        t1 = self._absolute_viewpoint(t1)
        return t0, t1

    def subtended_angle(self, pt=(0, 0)):
        """ Find the angle subtended by an ellipse when viewed from x,y

        Equations are from http://www.nabla.hr/IA-EllipseAndLine2.htm
        For a "centered" ellipse
            y=mx+c
            a^2*m^2 + b^2 = c^2
            where   x,y are the viewpoint coordinates,
                    a,b are the semi-* axis
                    m and c are unknown
            => (a^2 - x^2)*m^2 + 2*y*x*m + (b^2 - y^2) = 0  [Solve for m]
            and then c  = y - mx

        :parm self: ellipse
        :type self: :class: `~obspy.io.nordic.ellipse.Ellipse`
        :param pt: coordinates of the point (x,y)
        :type pt: 2-tuple of floats
        :return: subtended angle (degrees)
        :rtype: float

        """
        # If point is on or inside the ellipse, no need to calculate tangents
        if self.is_on(pt):
            return 180.
        elif self.is_inside(pt):
            return 360.
        # Move point to origin
        temp = copy.copy(self)
        temp.x -= pt[0]
        temp.y -= pt[1]
        t0, t1 = temp._get_tangents((0, 0))
        cosang = np.dot(t0, t1)
        sinang = np.linalg.norm(np.cross(t0, t1))
        return np.degrees(np.arctan2(sinang, cosang))

    def plot(self, linewidth=2, color='k',
             npts=100, alpha=1.0, zorder=100,
             outfile=None, format=None, fig=None, show=False):
        """ Plot the ellipse

        :parm self: ellipse
        :type self: :class: `~obspy.io.nordic.ellipse.Ellipse`
        :param color: Color of the edges. Defaults to ``'k'`` (black).
        :param npts: Controls the number of interpolation points for the
            curves. Minimum is automatically set to ``100``.
        :param alpha: The alpha level of the beach ball. Defaults to ``1.0``
            (opaque).
        :param zorder: Set zorder. Artists with lower zorder values are drawn
            first.
        :param outfile: Output file string. Also used to automatically
            determine the output format. Supported file formats depend on your
            matplotlib backend. Most backends support png, pdf, ps, eps and
            svg. Defaults to ``None``.
        :param format: Format of the graph picture. If no format is given the
            outfile parameter will be used to try to automatically determine
            the output format. If no format is found it defaults to png output.
            If no outfile is specified but a format is, than a binary
            imagestring will be returned.
            Defaults to ``None``.
        :param fig: Give an existing figure instance to plot into.
            New Figure if set to ``None``.
        :param show: If no outfile/format, sets plt.show()
        """
        import matplotlib.pyplot as plt
        t = np.linspace(0, 2 * np.pi, npts)
        ell = np.array([self.b * np.sin(t), self.a * np.cos(t)])
        r_rot = _rot_cw(self.theta)
        ell_rot = np.zeros((2, ell.shape[1]))
        for i in range(ell.shape[1]):
            ell_rot[:, i] = np.dot(r_rot, ell[:, i])

        # plot the figure
        if not fig:
            fig = plt.figure(figsize=(3, 3), dpi=100)
            fig.add_subplot(111, aspect='equal')
            # ax = fig.add_subplot(111, aspect='equal')
        # else:
        #    ax = fig.gca()
        plt.plot(self.x + ell_rot[0, :], self.y + ell_rot[1, :],
                 linewidth=linewidth, color=color,
                 alpha=alpha, zorder=zorder)
        # export
        if outfile:
            if format:
                fig.savefig(outfile, dpi=100, transparent=True, format=format)
            else:
                fig.savefig(outfile, dpi=100, transparent=True)
        elif format and not outfile:
            imgdata = io.BytesIO()
            fig.savefig(imgdata, format=format, dpi=100, transparent=True)
            imgdata.seek(0)
            return imgdata.read()
        else:
            if show:
                plt.show()
            return fig

    def plot_tangents(self, pt=(0, 0), linewidth=2, color='k',
                      print_angle=False, ellipse_name=None, pt_name=None,
                      npts=100, alpha=1.0, zorder=100,
                      outfile=None, format=None, fig=None, show=False):
        """ Plot tangents to an ellipse when viewed from x,y

        :parm self: ellipse
        :type self: :class: `~obspy.io.nordic.ellipse.Ellipse`
        :param pt: coordinates of the viewpoint (x,y)
        :type pt: 2-tuple of floats
        :parm self: ellipse
        :type self: :class: `~obspy.io.nordic.ellipse.Ellipse`
        :param color: Color of the edges. Defaults to ``'k'`` (black).
        :param print_angle: print the subtended angle on the plot (False)
        :param ellipse_name: text to print in the middle of the ellipse (None)
        :param pt_name: text to print next to the pt (None)
        :param npts: Controls the number of interpolation points for the
            curves. Minimum is automatically set to ``100``.
        :param alpha: The alpha level of the beach ball. Defaults to ``1.0``
            (opaque).
        :param zorder: Set zorder. Artists with lower zorder values are drawn
            first.
        :param outfile: Output file string. Also used to automatically
            determine the output format. Supported file formats depend on your
            matplotlib backend. Most backends support png, pdf, ps, eps and
            svg. Defaults to ``None``.
        :param format: Format of the graph picture. If no format is given the
            outfile parameter will be used to try to automatically determine
            the output format. If no format is found it defaults to png output.
            If no outfile is specified but a format is, than a binary
            imagestring will be returned.
            Defaults to ``None``.
        :param fig: Give an existing figure instance to plot into.
            New Figure if set to ``None``.
        :param show: If no outfile/format, sets plt.show()
        """
        import matplotlib.pyplot as plt
        # plot the figure
        fig = self.plot(linewidth=linewidth, color=color,
                        npts=npts, alpha=alpha, zorder=zorder,
                        fig=fig, show=False)
        ax = fig.gca()
        ax.plot(pt[0], pt[1], '+')
        t0, t1 = self._get_tangents(pt)
        if t0:
            ax.plot([pt[0], t0[0]], [pt[1], t0[1]], color=color)
            ax.plot([pt[0], t1[0]], [pt[1], t1[1]], color=color)
            if print_angle:
                sub_angle = self.subtended_angle(pt)
                ax.text(np.mean([pt[0], t0[0], t1[0]]),
                        np.mean([pt[1], t0[1], t1[1]]),
                        '{:.1f}'.format(sub_angle),
                        fontsize=6, color=color,
                        va='center', ha='center')
        if isinstance(ellipse_name, str):
            ax.text(self.x, self.y, ellipse_name, fontsize=8, color=color,
                    va='center', ha='center')
        if isinstance(pt_name, str):
            ax.text(pt[0], pt[1], pt_name, fontsize=8, color=color,
                    va='center', ha='center')

        # export
        if outfile:
            if format:
                fig.savefig(outfile, dpi=100, transparent=True, format=format)
            else:
                fig.savefig(outfile, dpi=100, transparent=True)
        elif format and not outfile:
            imgdata = io.BytesIO()
            fig.savefig(imgdata, format=format, dpi=100, transparent=True)
            imgdata.seek(0)
            return imgdata.read()
        else:
            if show:
                plt.show()
            return fig


def _rot_ccw(theta):
    """counter-clockwise rotation matrix for theta in DEGREES"""
    c, s = cos(radians(theta)), sin(radians(theta))
    return np.array(((c, -s), (s, c)))


def _rot_cw(theta):
    """clockwise rotation matrix for theta in DEGREES"""
    c, s = cos(radians(theta)), sin(radians(theta))
    return np.array(((c, s), (-s, c)))


def _almost_good_cov(cov):
    """Checks if a covariance matrix is "almost good" (c_xy is greater
    than c_xx and/or c_yy, but only by a little bit)
    """
    if cov[0][1] != cov[1][0]:
        return False
    ratio = cov[0][1]**2 / (cov[0][0] * cov[1][1])
    if (ratio > 1) and (ratio < 1.1):
        return True
    return False


def _fix_cov(cov):
    """Correct an "almost good" covariance matrix by making c_xx*c_yy
    > c_xy^2
    """
    if not _almost_good_cov(cov):
        return None
    ratio = cov[0][1]**2 / (cov[0][0] * cov[1][1])
    cov[0][0] *= np.sqrt(ratio) * 1.01
    cov[1][1] *= np.sqrt(ratio) * 1.01
    return cov


if __name__ == "__main__":
    import doctest
    doctest.testmod()<|MERGE_RESOLUTION|>--- conflicted
+++ resolved
@@ -13,14 +13,8 @@
 - Calculate the angle subtended by an ellipse (for back-azimuth uncertainty)
 - Plot an ellipse
 """
-<<<<<<< HEAD
-=======
-from __future__ import (absolute_import, division, print_function,
-                        unicode_literals)
-from future.builtins import *  # NOQA @UnusedWildImport
-
 from math import sin, cos, radians
->>>>>>> 0f79f558
+
 import numpy as np
 import copy
 import io
