# AppVeyor.com is a Continuous Integration service to build and run tests under Windows

environment:
  global:
    # SDK v7.0 MSVC Express 2008's SetEnv.cmd script will fail if the
    # /E:ON and /V:ON options are not enabled in the batch script intepreter
    # See: https://stackoverflow.com/a/13751649
    CMD_IN_ENV: "cmd /E:ON /V:ON /C .\\misc\\appveyor\\run_with_env.cmd"
    PYTHON: "C:\\Miniconda-x64"
    CI_URL: "--ci-url https://ci.appveyor.com/project/%APPVEYOR_REPO_NAME%/build/1.0.%APPVEYOR_BUILD_NUMBER%-%APPVEYOR_REPO_BRANCH%"
    PR_URL: "--pr-url https://github.com/%APPVEYOR_REPO_NAME%/pull/%APPVEYOR_PULL_REQUEST_NUMBER%"

  matrix:
    - PYTHON_VERSION: "2.7"
      PYTHON_ARCH: "64"

platform:
  - x64

install:
  # Add miniconda path.
  - "SET PATH=%PYTHON%;%PYTHON%\\Scripts;%PATH%"
  # Check that we have the expected version and architecture for Python
  - "%CMD_IN_ENV% python --version"
  # Install the build and runtime dependencies of the project.
  - "conda update -q --yes conda"
  # Create a conda environment using the required ObsPy packages.
  - "conda create -q --yes -n test python=%PYTHON_VERSION%"
  - "activate test"
  # Install default dependencies
  #   for now fix requests version, can be changed when a new requests is released (see #1599)
<<<<<<< HEAD
  - "conda install -q --yes pip numpy scipy matplotlib=1.3.1 lxml sqlalchemy flake8 mock nose gdal decorator \"requests<2.12\" basemap jsonschema"
=======
  - "conda install -q --yes pip numpy scipy matplotlib=1.3.1 lxml sqlalchemy mock nose gdal decorator \"requests<2.12\" basemap"
>>>>>>> 08369cb6
  # additional dependecies
  - "pip install flake8"
  - "pip install pyimgur"
  - "pip install -U future"
  # list package versions
  - "conda list"

# Not a .NET project, we build ObsPy in the install step instead
build: false

test_script:
  - "%CMD_IN_ENV% python setup.py develop"
  - "python -m obspy.scripts.runtests -n appveyor-ci -r %CI_URL% %PR_URL%"<|MERGE_RESOLUTION|>--- conflicted
+++ resolved
@@ -29,11 +29,7 @@
   - "activate test"
   # Install default dependencies
   #   for now fix requests version, can be changed when a new requests is released (see #1599)
-<<<<<<< HEAD
-  - "conda install -q --yes pip numpy scipy matplotlib=1.3.1 lxml sqlalchemy flake8 mock nose gdal decorator \"requests<2.12\" basemap jsonschema"
-=======
-  - "conda install -q --yes pip numpy scipy matplotlib=1.3.1 lxml sqlalchemy mock nose gdal decorator \"requests<2.12\" basemap"
->>>>>>> 08369cb6
+  - "conda install -q --yes pip numpy scipy matplotlib=1.3.1 lxml sqlalchemy mock nose gdal decorator \"requests<2.12\" basemap jsonschema"
   # additional dependecies
   - "pip install flake8"
   - "pip install pyimgur"
