--- conflicted
+++ resolved
@@ -4,21 +4,12 @@
 
 package:
   name: obspy
-<<<<<<< HEAD
-  version: "1.0.0"
-
-source:
-  fn: obspy-master.zip
-  url: https://pypi.python.org/packages/source/o/obspy/obspy-1.0.0.zip
-  md5: 40925691d3b0eaeac39b0513c46cf306
-=======
   version: "1.0.1"
 
 source:
   fn: obspy-master.zip
   url: https://pypi.python.org/packages/source/o/obspy/obspy-1.0.1.zip
   md5: be7ca359c2898038d2da2d8486276bfd
->>>>>>> 6941998b
   # alternatively we can use a local path, however this fails with
   # shutil.Error: [('/path/to/obspy/misc/docs/source/tutorial/ObsPyTutorial.pdf',
   # '/path/to/miniconda3/conda-bld/work/misc/docs/source/tutorial/ObsPyTutorial.pdf',
